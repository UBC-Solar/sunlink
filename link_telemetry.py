--- conflicted
+++ resolved
@@ -12,12 +12,9 @@
 import numpy as np
 import json
 import os
-<<<<<<< HEAD
-=======
 import struct
->>>>>>> e4df542f
-
-from datetime import datetime 
+
+from datetime import datetime
 from toml.decoder import TomlDecodeError
 from pathlib import Path
 from prettytable import PrettyTable
@@ -36,7 +33,8 @@
 
 # file existence check
 if not TOML_CONFIG_FILE.is_file():
-    print(f"Unable to find expected TOML config file: \"{TOML_CONFIG_FILE.absolute()}\"")
+    print(
+        f"Unable to find expected TOML config file: \"{TOML_CONFIG_FILE.absolute()}\"")
     sys.exit(1)
 
 # <----- Read in TOML file ----->
@@ -140,11 +138,13 @@
         print(f"* parser @ {PARSER_URL} -{ANSI_GREEN} UP {ANSI_ESCAPE}")
     elif health_req.status_code == 401:
         print(f"* parser @ {PARSER_URL} -{ANSI_RED} DOWN {ANSI_ESCAPE}")
-        print(f"unauthorized access to parser API, secret key specified in \"{TOML_CONFIG_FILE}\" is invalid")
+        print(
+            f"unauthorized access to parser API, secret key specified in \"{TOML_CONFIG_FILE}\" is invalid")
         sys.exit(1)
     else:
         print(f"* parser @ {PARSER_URL} -{ANSI_RED} DOWN {ANSI_ESCAPE}")
-        print(f"request failed with HTTP status code {ANSI_BOLD}{health_req.status_code}{ANSI_ESCAPE}!")
+        print(
+            f"request failed with HTTP status code {ANSI_BOLD}{health_req.status_code}{ANSI_ESCAPE}!")
         sys.exit(1)
 
     health_status = health_req.json()
@@ -157,7 +157,8 @@
         if status == "UP":
             print(f"|---> {name} @ {url} -{ANSI_GREEN} UP {ANSI_ESCAPE}")
         elif status == "UNAUTHORIZED":
-            print(f"|---> {name} @ {url} -{ANSI_YELLOW} UNAUTHORIZED {ANSI_ESCAPE}")
+            print(
+                f"|---> {name} @ {url} -{ANSI_YELLOW} UNAUTHORIZED {ANSI_ESCAPE}")
         else:
             print(f"|---> {name} @ {url} -{ANSI_RED} DOWN {ANSI_ESCAPE}")
 
@@ -172,7 +173,8 @@
             parser.error("-r cannot be used with -p and -b options")
 
         if args.prod:
-            parser.error("-r cannot be used with --prod since randomly generated data should not be written to the production database")
+            parser.error(
+                "-r cannot be used with --prod since randomly generated data should not be written to the production database")
     else:
         if not args.port and not args.baudrate:
             parser.error("Must specify either -r or both -p and -b arguments")
@@ -181,10 +183,12 @@
 
     if args.no_write:
         if args.debug or args.prod:
-            parser.error("Conflicting configuration. Cannot specify --no-write with --debug or --prod.")
+            parser.error(
+                "Conflicting configuration. Cannot specify --no-write with --debug or --prod.")
     else:
         if args.debug and args.prod:
-            parser.error("Conflicting configuration. Cannot specify both --debug and --prod. Must choose one.")
+            parser.error(
+                "Conflicting configuration. Cannot specify both --debug and --prod. Must choose one.")
 
         if args.debug is False and args.prod is False:
             parser.error("Must specify one of --debug, --prod, or --no-write.")
@@ -194,14 +198,19 @@
     """
     Prints a table containing the current script configuration.
     """
-    print(f"Running {ANSI_BOLD}{__PROGRAM__} (v{__VERSION__}){ANSI_ESCAPE} with the following configuration...\n")
+    print(
+        f"Running {ANSI_BOLD}{__PROGRAM__} (v{__VERSION__}){ANSI_ESCAPE} with the following configuration...\n")
     config_table = PrettyTable()
     config_table.field_names = ["PARAM", "VALUE"]
-    config_table.add_row(["DATA SOURCE", f"RANDOMLY GENERATED @ {args.frequency_hz} Hz" if args.randomize else f"UART PORT ({args.port})"])
+    config_table.add_row(
+        ["DATA SOURCE", f"RANDOMLY GENERATED @ {args.frequency_hz} Hz" if args.randomize else f"UART PORT ({args.port})"])
 
     config_table.add_row(["PARSER URL", PARSER_URL])
     config_table.add_row(["DBC FILE", DBC_FILE])
-    if LOG_FILE: config_table.add_row(["LOG FILE", "{}{}".format(LOG_DIRECTORY, LOG_FILE)]) # Only show row if log file option selected
+    if LOG_FILE:
+        # Only show row if log file option selected
+        config_table.add_row(
+            ["LOG FILE", "{}{}".format(LOG_DIRECTORY, LOG_FILE)])
     config_table.add_row(["MAX THREADS", args.jobs])
 
     if args.prod:
@@ -260,7 +269,8 @@
     Makes a parse request to the given `url`.
     """
     try:
-        r = requests.post(url=url, json=payload, timeout=5.0, headers=AUTH_HEADER)
+        r = requests.post(url=url, json=payload,
+                          timeout=5.0, headers=AUTH_HEADER)
     except requests.ConnectionError:
         print(f"Unable to make POST request to {url=}!\n")
     except requests.Timeout:
@@ -290,16 +300,18 @@
 
     if response.status_code == 401:
         print(f"{ANSI_BOLD}Response HTTP status code:{ANSI_ESCAPE} {ANSI_YELLOW}{response.status_code} (unauthorized access){ANSI_ESCAPE}")
-        print(f"Check that your configured secret key matches the parser's ({PARSER_URL}) secret key!")
-        print(f"{ANSI_BOLD}Config file location:{ANSI_ESCAPE} \"{TOML_CONFIG_FILE.absolute()}\"\n")
+        print(
+            f"Check that your configured secret key matches the parser's ({PARSER_URL}) secret key!")
+        print(
+            f"{ANSI_BOLD}Config file location:{ANSI_ESCAPE} \"{TOML_CONFIG_FILE.absolute()}\"\n")
         return
-    
+
     if response.status_code != 200:
         print(f"{ANSI_BOLD}Response HTTP status code:{ANSI_ESCAPE} {ANSI_YELLOW}{response.status_code}{ANSI_ESCAPE}")
     print(f"{ANSI_BOLD}Response HTTP status code:{ANSI_ESCAPE} {ANSI_GREEN}{response.status_code}{ANSI_ESCAPE}")
-    
+
     parse_response: dict = response.json()
-       
+
     if parse_response["result"] == "OK":
         table = PrettyTable()
         table.field_names = ["ID", "Source", "Class", "Measurement", "Value"]
@@ -308,13 +320,15 @@
         # format response as a table
         for measurement in measurements:
             id = parse_response['id']
-            table.add_row([hex(id), measurement["source"], measurement["m_class"], measurement["name"], measurement["value"]])
+            table.add_row([hex(id), measurement["source"], measurement["m_class"],
+                          measurement["name"], measurement["value"]])
 
         print(table)
     elif parse_response["result"] == "PARSE_FAIL":
         print(f"Failed to parse message with id={parse_response['id']}!")
     elif parse_response["result"] == "INFLUX_WRITE_FAIL":
-        print(f"Failed to write measurements for CAN message with id={parse_response['id']} to InfluxDB!")
+        print(
+            f"Failed to write measurements for CAN message with id={parse_response['id']} to InfluxDB!")
     else:
         print(f"Unexpected response: {parse_response['result']}")
 
@@ -333,7 +347,8 @@
 
     # declare argument groups
     threadpool_group = parser.add_argument_group("Thread pool options")
-    source_group = parser.add_argument_group("Data stream selection and options")
+    source_group = parser.add_argument_group(
+        "Data stream selection and options")
     write_group = parser.add_argument_group("Data write options")
 
     parser.add_argument("--version", action="version",
@@ -367,11 +382,19 @@
                               help=("Allows using the telemetry link with "
                                     "randomly generated CAN data rather than "
                                     "a real radio telemetry stream."))
-    
+
     source_group.add_argument("-o", "--offline", action="store_true",
                               help=("Allows using the telemetry link with "
                                     "the data recieved directly from the CAN bus "))
-    
+
+    source_group.add_argument("--dbc", action="store",
+                              help="Specifies the dbc file to use. For example: ./dbc/brightside.dbc"
+                              "Default: ./dbc/brightside.dbc")
+
+    source_group.add_argument("-o", "--offline", action="store_true",
+                              help=("Allows using the telemetry link with "
+                                    "the data recieved directly from the CAN bus "))
+
     source_group.add_argument("--dbc", action="store",
                               help="Specifies the dbc file to use. For example: ./dbc/brightside.dbc"
                               "Default: ./dbc/brightside.dbc")
@@ -389,7 +412,7 @@
         check_health_handler()
         return 0
 
-    #validate_args(parser, args)
+    # validate_args(parser, args)
 
     # build the correct URL to make POST request to
     if args.prod:
@@ -413,31 +436,31 @@
     period_s = 1 / args.frequency_hz
 
     # <----- Read in DBC file ----->
-        
+
     if (args.dbc):
         PROVIDED_DBC_FILE = Path(args.dbc)
         car_dbc = cantools.database.load_file(PROVIDED_DBC_FILE)
     else:
         car_dbc = cantools.database.load_file(DBC_FILE)
-        
-<<<<<<< HEAD
-=======
+
     if args.offline:
         # Defining the Can bus
-        can_bus = can.interface.Bus(bustype='socketcan', channel=OFFLINE_CAN_CHANNEL, bitrate=OFFLINE_CAN_BITRATE)
->>>>>>> e4df542f
+        can_bus = can.interface.Bus(
+            bustype='socketcan', channel=OFFLINE_CAN_CHANNEL, bitrate=OFFLINE_CAN_BITRATE)
 
     # <----- Configuration confirmation ----->
 
     print_config_table(args)
-    choice = input("Are you sure you want to continue with this configuration? (y/N) > ")
+    choice = input(
+        "Are you sure you want to continue with this configuration? (y/N) > ")
     if choice.lower() != "y":
         return
 
     # <----- Create the thread pool ----->
 
     global executor
-    executor = concurrent.futures.ThreadPoolExecutor(max_workers=DEFAULT_MAX_WORKERS)
+    executor = concurrent.futures.ThreadPoolExecutor(
+        max_workers=DEFAULT_MAX_WORKERS)
 
     global start_time
     start_time = datetime.now()
@@ -449,7 +472,6 @@
     if LOG_FILE and not os.path.exists(LOG_DIRECTORY):
         os.makedirs(LOG_DIRECTORY)
     LOG_FILE_NAME = os.path.join(LOG_DIRECTORY, LOG_FILE)
-    
 
     while True:
         message: bytes
@@ -459,32 +481,23 @@
             message = message_str.encode(encoding="UTF-8")
             time.sleep(period_s)
 
-            #print(message)
+            # print(message)
             # partition string into pieces
             timestamp: str = message[0:8].decode()      # 8 bytes
             id: str = message[8:12].decode()            # 4 bytes
             data: str = message[12:28].decode()         # 16 bytes
             data_len: str = message[28:29].decode()     # 1 byte`
 
-        elif args.offline:     
-<<<<<<< HEAD
-            # Defining the Can bus
-            can_bus = can.interface.Bus(bustype='socketcan', channel=OFFLINE_CAN_CHANNEL, bitrate=OFFLINE_CAN_BITRATE)
-
-=======
-            
->>>>>>> e4df542f
+        elif args.offline:
+
             # read in bytes from CAN bus
-            message = can_bus.recv()          
+            message = can_bus.recv()
 
             # partition string into pieces
-<<<<<<< HEAD
-            # timestamp: str = np.format_float_positional(message.timestamp)      # float
-            timestamp: str = "000000"                           #TODO: convert float to string
-=======
-            epoch_time = int(time.time())                       # epoch time as integer 
-            timestamp: str = hex(epoch_time)                    # epoch time has 16 hex digits (8 bytes)
->>>>>>> e4df542f
+            # epoch time as integer
+            epoch_time = int(time.time())
+            # epoch time has 16 hex digits (8 bytes)
+            timestamp: str = hex(epoch_time)
             id: str = str(hex(message.arbitration_id))          # int
             data: str = (message.data).hex()                    # bytearray
             data_len: str = str(message.dlc)                    # int
@@ -510,10 +523,10 @@
             id: str = message[8:12].decode()            # 4 bytes
             data: str = message[12:28].decode()         # 16 bytes
             data_len: str = message[28:29].decode()     # 1 byte
-                
+
             # TODO: check that all characters in message are either hex characters ([0-9A-F]) or a carriage return
 
-    
+            # TODO: check that all characters in message are either hex characters ([0-9A-F]) or a carriage return
 
         payload = {
             "timestamp": timestamp,
@@ -528,6 +541,11 @@
                 json.dump(payload, output_log_file, indent=2)
                 output_log_file.write('\n')
 
+        # Write to log file
+        if LOG_FILE:
+            with open(LOG_FILE_NAME, "a") as output_log_file:
+                json.dump(payload, output_log_file, indent=2)
+                output_log_file.write('\n')
 
         # submit to thread pool
         future = executor.submit(parser_request, payload, PARSER_ENDPOINT)

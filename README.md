--- conflicted
+++ resolved
@@ -429,7 +429,6 @@
 | `./link_telemetry.py -o --prod` | Makes the link to recieve data from PCAN and requests the parser to write to the CAN InfluxDB bucket. |
 
 > Previously, the `--prod` option would write to the production InfluxDB bucket. This has been changed to write to the CAN InfluxDB bucket as CAN is currently the only source of data source that is supported in Sunlink. Soon, other buckets will be added along with support for other data sources including GPS, IMU, and VDS (Vehicle Dynamics Sensors) data. New buckets must be created with shell scripts, similar to in the script `scripts/create-influx_debug-bucket.sh`. The .env file must also contain the name for the bucket created on `telemetry.ubcsolar.com:8086`. The parser script must be modified to support posting data to new buckets.
-<<<<<<< HEAD
 
 ## Running the Offline Log Uploader
 To run the offline log uploader the `logfiles` folder should have a generated log file to read and request the parser to write to InfluxDB in the `_test` buckets (like in debug mode). To do this use the -u (--log-upload) flag as follows:
@@ -437,8 +436,6 @@
 ```bash
 ./link_telemetry.py -u
 ```
-=======
->>>>>>> ba933606
 
 ## Running the tests
 

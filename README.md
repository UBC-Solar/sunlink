# UBC Solar's Sunlink

Sunlink is UBC Solar's radio and cellular-based telemetry system. It allows us to process, store, and visualize data produced by our solar cars in real-time.

Collecting and visualizing this data is useful since it allows for:

1. Optimizing drive performance
2. Debugging on-board electronic systems
3. Verifying race-strategy simulation models
4. Enabling continuous race-strategy simulation recalculations
5. Post-mortem system analysis

This repository contains all of the components that make up Sunlink.

## Table of contents

-   [Directory structure](#directory-structure)
-   [System overview](#system-overview)
-   [Getting started](#getting-started)
-   [Telemetry cluster setup](#telemetry-cluster-setup)
-   [Telemetry link setup](#telemetry-link-setup)
-   [Running the link](#running-the-link)
-   [Running the tests](#running-the-tests)
-   [Parser HTTP API](#parser-http-api)
-   [Screenshots](#screenshots)

## Directory structure

-   `config`: stores config files for Grafana and Influx.
-   `dashboards`: contains the provisioned Grafana dashboard JSONs.
-   `dbc`: stores DBC files for CAN parsing.
-   `docs`: contains additional system documentation.
-   `images`: contains images relevant to Sunlink.
-   `parser`: contains the Python implementation of the parser server.
-   `provisioning`: contains YAML files that provision the initial dashboards and data sources for Grafana.
-   `scripts`: contains post-initialization scripts for InfluxDB.
-   `templates`: contains a template `.env` config file.
-   `test`: contains test framework for the CAN parser.

## System overview

Below is a complete block diagram of all system components:

![Sunlink high-level architecture](/images/sunlink-arch.png)

### Telemetry cluster

The **telemetry cluster** forms the core of Sunlink. The cluster consists of three Docker containers:

1. **Parser** - implemented as a Flask server which exposes an HTTP API that accepts parse requests.
2. **InfluxDB** - the database instance that stores the time-series parsed telemetry data.
3. **Grafana** - the observability framework that allows building dashboards for data visualization.

### Radio and cellular

There are two technologies that our cars utilize to transmit data: _radio_ and _cellular_. Due to differences in the way these work, they interact with the telemetry cluster in slightly different ways.

The cellular module on Daybreak runs MicroPython and can make HTTP requests which means it can communicate with the telemetry cluster directly.

The radio module, however, is more complicated. It can only send a serial stream to a radio receiver. This radio receiver, when connected to a host computer, makes the stream of bytes coming from the radio transmitter available over a serial port. Unfortunately, this still leaves a gap between the incoming data stream and the telemetry cluster.

This is where the `link_telemetry.py` script (AKA the telemetry link) comes in. Its main function is to bridge the gap between the incoming data stream and the telemetry cluster by splitting the data stream into individual messages, packaging each message in a JSON object, and finally making an HTTP request to the cluster.

> **NOTE:** the only way for a data source (e.g., radio, cellular, etc.) to access the telemetry cluster is to make HTTP requests to the parser. No direct access to the Influx or Grafana containers is available. Only the parser can directly communicate with those services.

A detailed description of all system components is given [here](/docs/SYSTEM.md).

## Getting started

When attempting to set up Sunlink, it is important to decide whether you want to set up both the telemetry cluster and telemetry link or just the telemetry link.

-   If the telemetry cluster has **already been set up** and you would like to only set up the telemetry link to communicate with the cluster, skip to [this section](#telemetry-link-setup).

-   If the telemetry cluster has **not been set up**, continue onwards to set it up.

### Automated Sunlink Telemetry Cluster Setup

This includes a bash script to automate the setup of Sunlink with Nginx as a reverse proxy to spin up Docker containers for the telemetry cluster.

#### Overview

The `run_setup.sh` script simplifies the process of installing dependencies and setting up Sunlink. This additionally configures Nginx and Docker to manage your telemetry cluster. It sets up Nginx as a reverse proxy, enabling seamless communication between your Docker containers.

#### Script Summary

The `run_setup.sh` script:

- Updates the system packages.
- Installs Docker and Docker Compose.
- Clones the Sunlink repository.
- Prompts the user for Grafana and InfluxDB credentials.
- Creates necessary configuration files for nginx and docker compose.
- Starts the Docker containers for the telemetry cluster.


#### Usage

1. **Download the Script**

   Download the `run_setup.sh` script into the directory where you want to set up the telemetry cluster:

   ```sh
   curl -O https://github.com/UBC-Solar/sunlink/run_setup.sh

2. **Run Script**

   To run the script, simply enter the following command:

   ```sh
   ./run_setup.sh

## Telemetry cluster setup

Since the telemetry cluster consists of three Docker containers that are spun up with Docker Compose, it can easily be deployed on any (although preferably Linux) system.

This means that there are two possibilities for running the telemetry cluster. You may either run it _locally_ or _remotely_. Each has its advantages and disadvantages.

| **Local cluster**                                                       | **Remote cluster**                                                             |
| ----------------------------------------------------------------------- | ------------------------------------------------------------------------------ |
| Cluster runs on the _same_ host as the telemetry link                   | Cluster runs on a _different_ host as the telemetry link                       |
| Total pipeline latency from data source to cluster is very small (~5ms) | Total pipeline latency from data source to cluster is higher (~200ms)          |
| Ideal for time-sensitive control board debugging                        | Allows for a centralized, Internet-accessible storage location for parsed data |
| Useful for when an Internet connection is unavailable/unreliable        | Access to the cluster requires an Internet connection                          |
| Only supports radio as a data source                                    | Supports both radio and cellular as a data source                              |

Whether you're setting up the cluster locally or remotely, the setup instructions are exactly the same.

> **NOTE:** at some point in the future, I envision being able to run a local and remote cluster _concurrently_. The telemetry link would then be able to decide which cluster to access depending on Internet connectivity. Currently, there's nothing stopping you from spinning up both a local and remote cluster, but the telemetry link cannot dynamically switch between them at runtime.

### Pre-requisites

-   Python 3.8 or above (https://www.python.org/downloads/)
-   Docker & Docker Compose (https://docs.docker.com/get-docker/)
-   Linux PCAN Driver (https://www.peak-system.com/fileadmin/media/linux/index.htm)
-   A cloned copy of this repository

### Aside: Using Sunlink with WSL2
> https://learn.microsoft.com/en-us/windows/wsl/connect-usb

Follow these instructions to attach a USB device to a Linux distribution running on WSL 2:
1. Follow the instructions in the link above to install the USBIPD-WIN project as support for connecting USB devices is not natively available in WSL.
2. Follow the instructions in the same link to attach the USB device.

> [!NOTE]
> This has to be done every time WSL2 is restarted.

<br>

Clone the repository with:

```bash
git clone https://github.com/UBC-Solar/sunlink.git
```

Check your Python installation by running:

```bash
python --version
```

> NOTE: In some cases, your python interpreter might be called `python3`.

Check your Docker Compose installation by running:

```bash
sudo docker compose version
```
> [!NOTE]
> If you plan to use the offline mode with the linktelemetry.py script, please see the below settings for VirtualBox and bringing up the CAN interface

Add PCAN USB port to Ubuntu from Virtual Box settings:

- Go to settings from Virtual Box.
- Click on the green + as shown in the picture below.
- Add the USB port the PCAN is connected to and click OK.

![Battery state](/images/virtualbox_usb.png)

Bringing CAN interface up:
```bash
$ sudo ip link set can0 type can bitrate 500000
$ sudo ip link set up can0
```
> NOTE: Make sure you added the usb port for PCAN on the Ubuntu from the settings.

Check if PCAN is connected properly:
```bash
candump -H -td -x -c can0
```
This should output what is on the PCAN at the moment.

### Setting up environment variables

Before spinning up the cluster, you must create a `.env` file in the project root directory (i.e., the same directory as the `docker-compose.yaml` file). I find that it is easiest to create the file from the terminal:

For Linux/macOS:

```bash
cd sunlink/
touch .env
```

For Windows:

```powershell
cd sunlink\
New-Item -Path . -Name ".env"
```

Then, you may use any code editor to edit the file.

A template `.env` file is given in the `templates/` folder. Copy the contents of this file into your new `.env` file. Your `.env` file should look like the following:

```env
# Grafana environment variables

GRAFANA_ADMIN_USERNAME=""
GRAFANA_ADMIN_PASSWORD=""

# InfluxDB environment variables

INFLUX_ADMIN_USERNAME=""
INFLUX_ADMIN_PASSWORD=""

INFLUX_ORG="UBC Solar"

# Needed to Initialize InfluxDB
INFLUX_INIT_BUCKET="Init_test"
INFLUX_DEBUG_BUCKET="CAN_test"

# Parser secret key
SECRET_KEY=""

# Access tokens

INFLUX_TOKEN=""
GRAFANA_TOKEN=""
```

The fields with empty values all need to be filled _except for the access tokens_. These fields should be manually filled once the cluster is spun up. An example of what a valid `.env` file will look like **before** spinning up the cluster is given below:

```env
# Grafana environment variables

GRAFANA_ADMIN_USERNAME="admin"
GRAFANA_ADMIN_PASSWORD="new_password"

# InfluxDB environment variables

INFLUX_ADMIN_USERNAME="admin"
INFLUX_ADMIN_PASSWORD="new_password"

INFLUX_ORG="UBC Solar"

# Needed to Initialize InfluxDB
INFLUX_INIT_BUCKET="Init_test"
INFLUX_DEBUG_BUCKET="CAN_test"

# Secret key

SECRET_KEY="dsdsxt12pr364s4isWFyu3IBcC392hLJhjEqVvxUwm4"

# Access tokens

INFLUX_TOKEN=""
GRAFANA_TOKEN=""
```

Note that the `INFLUX_TOKEN` and `GRAFANA_TOKEN` keys are left without values (for now).

For the `GRAFANA_ADMIN_USERNAME` and `GRAFANA_ADMIN_PASSWORD` fields, you may choose any values. The same goes for the `INFLUX_ADMIN_USERNAME` and `INFLUX_ADMIN_PASSWORD` fields. **For the passwords, however, ensure they are long enough otherwise Grafana and InfluxDB will reject them.**

The `SECRET_KEY` field must be generated.

> :warning: **WARNING: Make sure not to change the `INFLUX_ORG`, `INFLUX_INIT_BUCKET`, and `INFLU_DEBUG_BUCKET` variables from their defaults since that might break the provisioned Grafana dashboards.**

#### Generating the secret key

The `SECRET_KEY` variable defines the key that the parser will look for in the authentication headers for any HTTP request sent to it. Because the parser API is exposed over the internet, the secret key authentication is a simple form of access control.

The easiest way to generate the value for the `SECRET_KEY` variable is to use the Python `secrets` package.

First, fire up your Python interpreter:

```
$ python
Python 3.10.6 (main, May 29 2023, 11:10:38) [GCC 11.3.0] on linux
Type "help", "copyright", "credits" or "license" for more information.
>>>
```

Then, execute the following:

```
>>> import secrets
>>> secrets.token_urlsafe()
'dsdsxt12pr364s4isWFyu3IBcC392hLJhjEqVvxUwm4'
```

Use the generated key as your secret key.

### Starting the telemetry cluster

Now that you've filled in the relevant parts of the `.env` file, you can now perform the initial telemetry cluster start up.

Ensure your current working directory is the repository root folder before running the following command:

```bash
sudo docker compose up
```

You should see a flurry of text as the three services come online.

### Aside: handy docker commands

| **Command**                                       | **Description**                                                                                                                          |
| ------------------------------------------------- | ---------------------------------------------------------------------------------------------------------------------------------------- |
| `sudo docker ps`                                  | Lists all running containers.                                                                                                            |
| `sudo docker compose stop`                        | Stops all running containers defined in Compose file.                                                                                    |
| `sudo docker compose restart`                     | Restarts all running containers defined in Compose file.                                                                                 |
| `sudo docker compose up -d`                       | Spins up all containers in detached mode (i.e., in the background).                                                                      |
| `sudo docker exec -it <CONTAINER_NAME> /bin/bash` | Starts a shell instance inside `<CONTAINER_NAME>`.                                                                                       |
| `sudo docker system df`                           | Shows docker disk usage (includes containers, images, volumes, etc.). Useful when checking how much space the InfluxDB volume is taking. |

### Finishing environment set-up

On startup, the InfluxDB container binds to port 8086, the Grafana container binds to port 3000, and the parser container binds to port 5000.

This means that once the cluster is up and running, you should be able to access InfluxDB, Grafana, and the parser at `http://localhost:8086`, `http://localhost:3000`, and `http://localhost:5000` respectively.

Now we can generate the missing API tokens we left out of our `.env` file from before:

-   Go to the InfluxDB URL and login to the InfluxDB web application with the admin username and password you specified in your `.env` file. Generate a new API token. This token should be used as the value for the `INFLUX_TOKEN` key in your `.env` file.

-   Go to the Grafana URL and login to the Grafana web application with the admin username and password you specified in your `.env` file. Create a new service account and create an API token under this service account. This token should be used as the value for the `GRAFANA_TOKEN` key in your `.env` file.

Both the [InfluxDB API docs](https://docs.influxdata.com/influxdb/v2.7/security/tokens/#Copyright) and [Grafana API docs](https://grafana.com/docs/grafana/latest/administration/service-accounts/) provide detailed guides on how to create API tokens for each platform.

> **NOTE:** both the InfluxDB and Grafana token need to be given write access since the telemetry link uses them to write data to the InfluxDB bucket and the Grafana Live endpoint. **Ensure that the Grafana token has admin access since live-streaming data will not work otherwise**.

Once you've filled in all the fields in your `.env` file, you can restart the cluster with:

```bash
sudo docker compose stop
sudo docker compose up
```

> **NOTE:** You may also try using `sudo docker compose restart` but sometimes it causes Grafana to be unable to authorize its connection to InfluxDB.

### Checking your setup

Now that you've finished setting up the cluster, you need to check that everything is up and running. The quickest way to do this would be to use cURL to query the health endpoint that the parser exposes. This does require HTTP authentication so make sure you have access to the `SECRET_KEY` variable in your `.env` file.

Assuming the value of my `SECRET_KEY` was `dsdsxt12pr364s4isWFyu3IBcC392hLJhjEqVvxUwm4` and the parser was available on `localhost:5000/`, my cURL command would look like:

```bash
curl --get localhost:5000/api/v1/health -H "Authorization: Bearer dsdsxt12pr364s4isWFyu3IBcC392hLJhjEqVvxUwm4"
```

If all your tokens are correctly set up, the parser should return the following:

```json
{
    "services": [
        {
            "name": "influxdb",
            "status": "UP",
            "url": "http://influxdb:8086/"
        },
        {
            "name": "grafana",
            "status": "UP",
            "url": "http://grafana:3000/"
        }
    ]
}
```

-   If your output doesn't look like the above, double-check the tokens you entered into the `.env` file and ensure that you **restarted the docker containers** after changing the tokens. Of course, make sure your docker containers are running in the first place. For more information about the parser API health endpoint, go [here](#parser-http-api).

<<<<<<< HEAD

## Seting up PCAN drivers

 
=======
-   If your output looks like the above, then congratulations! You've finished setting up the telemetry cluster! :heavy_check_mark:
>>>>>>> 6a19c47f

## Telemetry link setup

The telemetry link must be set up on the host machine on which the radio receiver is connected. This links the radio module to the telemetry cluster and enables using radio as a data source.

### Pre-requisites

-   Python 3.8 or above (https://www.python.org/downloads/)
-   A functional and running telemetry cluster (either local or remote)
-   A cloned copy of this repository

Clone the repository with:

```bash
git clone https://github.com/UBC-Solar/sunlink.git
```

Check your Python installation by running:

```bash
python --version
```

> NOTE: In some cases, your python interpreter might be called `python3`.

### Creating a Python virtual environment

It is highly recommended that you create a Python virtual environment to avoid breaking your system-installed version of Python.

You may choose to create your virtual environment folder anywhere but I like to create it in its own `environment` subdirectory in the project root directory:

```bash
cd sunlink/
python -m venv environment
```

Execute the following to enter your virtual environment on Linux:

```bash
source environment/bin/activate
```

Or on Windows:

```bash
.\environment\Scripts\Activate.ps1
```

To exit your virtual environment:

```bash
deactivate
```

### Installing Python package requirements

Before continuing, enter the Python virtual environment you just created.

To install the package requirements for `link_telemetry.py`, go to the root directory, and execute:

```bash
python -m pip install -r requirements.txt
```

All the required packages for `link_telemetry.py` should now be installed.

### Telemetry link configuration

The `telemetry_link.py` script expects a `telemetry.toml` file in the same directory as it. A template for this TOML file can be found in the `/templates` folder. Copy this template file into the project root directory and rename it to `telemetry.toml`.

An example `telemetry.toml` would look like:

```toml
[parser]
url = "http://143.120.12.53:5000/"

[security]
secret_key = "dsdsxt12pr364s4isWFyu3IBcC392hLJhjEqVvxUwm4"

[offline]
channel = "can0"
bitrate = "500000"
```

The `parser.url` field specifies the URL where the script can find the telemetry cluster parser. If you are running the cluster locally, the url would likely be `http://localhost:5000/`.

The `security.secret_key` field specifies the secret key to use in the HTTP authentication headers when making a request to the parser.

This secret key must match with the secret key configured for the telemetry cluster parser that you are trying to communicate with.

If you set up the telemetry cluster locally then you already have access to this secret key. If the telemetry cluster was set up for you, ask your software lead for the secret key.

The `offline.channel` and `offline.bitrate` fields specify the channel and bitrate of the PCAN.

> [!IMPORTANT]
> The [offline] fields are only required if you plan to use the offline mode with PCAN.

Once all the fields are filled, the `link_telemetry.py` script is ready for use.

## Running the link

Make sure you've entered your virtual environment before trying to run the script.

`link_telemetry.py` takes many command-line arguments. The best way to learn what each one does is to look at the help menu:

```bash
./link_telemetry.py --help
```

Here are some example invocations:

| **Command**                                                | **Description**                                                                                                                                                                                                                    |
| ---------------------------------------------------------- | ---------------------------------------------------------------------------------------------------------------------------------------------------------------------------------------------------------------------------------- |
| `./link_telemetry.py --health`                             | Checks if the parser is available.                                                                                                                                                                                                 |
| `./link_telemetry.py -p /dev/ttyUSB0 -b 230400 --prod`     | Specifies a source port of `/dev/ttyUSB0` with a baudrate of `230400` and requests the parser to write to the CAN InfluxDB bucket.                                                                                                 |
| `./link_telemetry.py -p /dev/ttyUSB0 -b 230400 --no-write` | Specifies a source port of `/dev/ttyUSB0` with a baudrate of `230400` and requests the parser to only parse and not write data to InfluxDB.                                                                                        |
| `./link_telemetry.py -r all --debug`                       | Makes the link randomly generate message data for CAN, GPS, and IMU (all) and requests the parser to write to the debug InfluxDB bucket.                                                                                           |
| `./link_telemetry.py -r can --debug`                       | Makes the link randomly generate message data for can) and requests the parser to write to the debug InfluxDB bucket.                                                                                                              |
| `./link_telemetry.py -r all --live-on 0x401 1795 IMU --debug`     | Makes the link randomly generate message data for CAN, GPS, and IMU (all), requests the parser to write to the debug InfluxDB bucket, and **l**ivestreams only message ID 0x401 (hex), 1795 (decimal), and IMU messages to Grafana |
| `./link_telemetry.py -r all --live-off --debug`            | Makes the link randomly generate message data for CAN, GPS, and IMU (all), requests the parser to write to the debug InfluxDB bucket, and **l**ivestreams nothing to Grafana.                                                      |
| `./link_telemetry.py -r all --live-on all --debug`                | Makes the link randomly generate message data for CAN, GPS, and IMU (all), requests the parser to write to the debug InfluxDB bucket, and **l**ivestreams all data to Grafana.                                                     |
| `./link_telemetry.py -r can -f 100 --debug`                | Makes the link randomly generate CAN message data at 100Hz and requests the parser to write to the debug InfluxDB bucket.                                                                                                          |
| `./link_telemetry.py -o --debug`                           | Makes the link to recieve data from PCAN and requests the parser to write to the debug InfluxDB bucket.                                                                                                                            |
| `./link_telemetry.py -o --prod`                            | Makes the link to recieve data from PCAN and requests the parser to write to the CAN InfluxDB bucket.       
| `./link_telemetry.py -o --raw`                           | Will print out the **hexified** serial messages that will be sent to the parser in the `message` field of the payload                                                                                                                      |
| `./link_telemetry.py -o --rawest`                            | This prints the exact `CHUNK_SIZE` of data received from serial as a **hex** string. Because of the chunking algorithm, **the chunk may have incomplete messages**                                                                           |
                                                                                                                       |

> Previously, the `--prod` option would write to the production InfluxDB bucket. This has been changed to write to the CAN InfluxDB bucket as CAN is currently the only source of data source that is supported in Sunlink. Soon, other buckets will be added along with support for other data sources including GPS, IMU, and VDS (Vehicle Dynamics Sensors) data. New buckets must be created with shell scripts, similar to in the script `scripts/create-influx_debug-bucket.sh`. The .env file must also contain the name for the bucket created on `telemetry.ubcsolar.com:8086`. The parser script must be modified to support posting data to new buckets.

## Running the Offline Log Uploader

To run the offline log uploader the `logfiles` folder should have a generated log file to read and request the parser to write to InfluxDB in the specified buckets (_test or _prod based on --debug or --prod options respectively). To do this use the -u (--log-upload) flag as follows:

```bash
./link_telemetry.py -u
```

## Running the tests

To run the parser tests, make sure you're in your virtual environment, go to the project root directory, and execute:

```bash
python -m pytest
```

Currently, the test framework only tests that the parser parses CAN messages as expected. It does not test any other part of Sunlink.

## Parser HTTP API

Refer to [API.md](/docs/API.md) for the full documentation of the endpoints that the parser exposes.

## Screenshots

Here are some screenshots of real data gathered from Daybreak using Sunlink:

![Battery state](/images/battery_state.png)

![Battery voltages](/images/battery_voltages.png)

![Current setpoint and bus current](/images/current_setpoint_and_bus_current.png)

![Current setpoint and vehicle velocity](/images/current_setpoint_and_vehicle_velocity.png)

![Vehicle velocity and motor velocity](/images/vehicle_velocity_and_motor_velocity.png)<|MERGE_RESOLUTION|>--- conflicted
+++ resolved
@@ -376,16 +376,9 @@
 }
 ```
 
--   If your output doesn't look like the above, double-check the tokens you entered into the `.env` file and ensure that you **restarted the docker containers** after changing the tokens. Of course, make sure your docker containers are running in the first place. For more information about the parser API health endpoint, go [here](#parser-http-api).
-
-<<<<<<< HEAD
-
-## Seting up PCAN drivers
-
- 
-=======
--   If your output looks like the above, then congratulations! You've finished setting up the telemetry cluster! :heavy_check_mark:
->>>>>>> 6a19c47f
+- If your output doesn't look like the above, double-check the tokens you entered into the `.env` file and ensure that you **restarted the docker containers** after changing the tokens. Of course, make sure your docker containers are running in the first place. For more information about the parser API health endpoint, go [here](#parser-http-api).
+
+- If your output looks like the above, then congratulations! You've finished setting up the telemetry cluster! :heavy_check_mark:
 
 ## Telemetry link setup
 

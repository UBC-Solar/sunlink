--- conflicted
+++ resolved
@@ -1,6 +1,5 @@
 version: "3.9"
 services:
-<<<<<<< HEAD
 
   nginx:
     image: nginx:latest
@@ -89,67 +88,8 @@
     depends_on:
       - nginx
     restart: always
-=======
-    grafana:
-        image: grafana/grafana-oss:9.5.2
-        container_name: grafana
-        ports:
-            - 127.0.0.1:3000:3000
-        volumes:
-            - grafana:/var/lib/grafana
-            - type: bind
-              source: ./config/grafana.ini
-              target: /etc/grafana/grafana.ini
-            - type: bind
-              source: ./provisioning
-              target: /etc/grafana/provisioning
-            - type: bind
-              source: ./dashboards
-              target: /var/lib/grafana/dashboards
-        depends_on:
-            - influxdb
-
-        restart: always
-        environment:
-            - GF_SECURITY_ADMIN_USER=${GRAFANA_ADMIN_USERNAME}
-            - GF_SECURITY_ADMIN_PASSWORD=${GRAFANA_ADMIN_PASSWORD}
-            - INFLUX_ADMIN_USERNAME=${INFLUX_ADMIN_USERNAME}
-            - INFLUX_ADMIN_PASSWORD=${INFLUX_ADMIN_PASSWORD}
-            - INFLUX_TOKEN=${INFLUX_TOKEN}
-            - INFLUX_ORG=${INFLUX_ORG}
-            - INFLUX_BUCKET=${INFLUX_INIT_BUCKET}
-
-    parser:
-        build: .
-        container_name: parser
-        volumes:
-            - .:/sunlink
-        ports:
-            - 127.0.0.1:5000:5000
-        restart: always
-
-    influxdb:
-        image: influxdb:2.7.1
-        container_name: influxdb
-        ports:
-            - 127.0.0.1:8086:8086
-        volumes:
-            - influxdb-storage:/var/lib/influxdb2
-            - influxdb-config:/etc/influxdb2
-            - type: bind
-              source: ./scripts
-              target: /docker-entrypoint-initdb.d
-        environment:
-            - DOCKER_INFLUXDB_INIT_MODE=setup
-            - DOCKER_INFLUXDB_INIT_USERNAME=${INFLUX_ADMIN_USERNAME}
-            - DOCKER_INFLUXDB_INIT_PASSWORD=${INFLUX_ADMIN_PASSWORD}
-            - DOCKER_INFLUXDB_INIT_ORG=${INFLUX_ORG}
-            - DOCKER_INFLUXDB_INIT_BUCKET=${INFLUX_INIT_BUCKET}
-            - INFLUX_DEBUG_BUCKET=${INFLUX_DEBUG_BUCKET}
-        restart: always
->>>>>>> 6a19c47f
 
 volumes:
-    grafana:
-    influxdb-storage:
-    influxdb-config:+  grafana:
+  influxdb-storage:
+  influxdb-config:
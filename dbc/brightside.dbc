VERSION ""


NS_ : 
	NS_DESC_
	CM_
	BA_DEF_
	BA_
	VAL_
	CAT_DEF_
	CAT_
	FILTER
	BA_DEF_DEF_
	EV_DATA_
	ENVVAR_DATA_
	SGTYPE_
	SGTYPE_VAL_
	BA_DEF_SGTYPE_
	BA_SGTYPE_
	SIG_TYPE_REF_
	VAL_TABLE_
	SIG_GROUP_
	SIG_VALTYPE_
	SIGTYPE_VALTYPE_
	BO_TX_BU_
	BA_DEF_REL_
	BA_REL_
	BA_DEF_DEF_REL_
	BU_SG_REL_
	BU_EV_REL_
	BU_BO_REL_
	SG_MUL_VAL_

BS_:

BU_: AMB BMS DID ECU MDU MCB SDL TEL OBC
<<<<<<< HEAD
=======

>>>>>>> ba933606

BO_ 3221225472 VECTOR__INDEPENDENT_SIG_MSG: 0 Vector__XXX
 SG_ ConfigReadError : 21|1@1+ (1,0) [0|0] "" Vector__XXX
 SG_ WatchdogCausedLast : 20|1@1+ (1,0) [0|0] "" Vector__XXX
 SG_ Unused : 0|8@1+ (1,0) [0|0] "" Vector__XXX
 SG_ DOC_COC : 24|1@1+ (1,0) [0|0] "" Vector__XXX
 SG_ RESERVED : 48|8@1+ (1,0) [0|0] "" Vector__XXX
 SG_ PackCurrent : 0|16@1- (0.015259021897,0) [0|0] "A" Vector__XXX
 SG_ LVcurrent : 16|8@1+ (0.11764705882,0) [0|30] "A" Vector__XXX
 SG_ SuppBattVoltage : 24|16@1+ (0.001,0) [0|0] "V" Vector__XXX
 SG_ PackOverDischargeWarning : 40|1@1+ (1,0) [0|0] "" Vector__XXX
 SG_ PackOverchargeWarning : 41|1@1+ (1,0) [0|0] "" Vector__XXX
 SG_ DOC : 42|1@1+ (1,0) [0|0] "" Vector__XXX
 SG_ COC : 43|1@1+ (1,0) [0|0] "" Vector__XXX
 SG_ ESTOPpressed : 44|1@1+ (1,0) [0|0] "" Vector__XXX
 SG_ ModuleStatusofBits : 0|32@1+ (1,0) [0|0] "" Vector__XXX

BO_ 1793 VoltageSensorsData: 8 AMB
 SG_ VoltSensor1 : 0|32@1- (1,0) [0|0] "V" Vector__XXX
 SG_ VoltSensor2 : 32|32@1- (1,0) [0|0] "V" Vector__XXX

BO_ 1794 CurrentSensorsData: 8 AMB
 SG_ CurrentSensor1 : 0|32@1- (1,0) [0|0] "A" Vector__XXX
 SG_ CurrentSensor2 : 32|32@1- (1,0) [0|0] "A" Vector__XXX

BO_ 1795 TempSensorsData: 8 AMB
 SG_ TempSensors1 : 0|8@1+ (1,0) [0|0] "C" Vector__XXX
 SG_ TempSensors2 : 8|8@1+ (1,0) [0|0] "C" Vector__XXX
 SG_ TempSensors3 : 16|8@1+ (1,0) [0|0] "C" Vector__XXX
 SG_ TempSensors4 : 24|8@1+ (1,0) [0|0] "C" Vector__XXX
 SG_ TempSensors5 : 32|8@1+ (1,0) [0|0] "C" Vector__XXX
 SG_ TempSensors6 : 40|8@1+ (1,0) [0|0] "C" Vector__XXX
 SG_ TempSensors7 : 48|8@1+ (1,0) [0|0] "C" Vector__XXX
 SG_ TempSensors8 : 56|8@1+ (1,0) [0|0] "C" Vector__XXX

BO_ 1570 Faults: 7 BMS
 SG_ SlaveBoardComm : 0|1@1+ (1,0) [0|0] "" Vector__XXX
 SG_ BMSSelfTest : 1|1@1+ (1,0) [0|0] "" Vector__XXX
 SG_ OverTemp : 2|1@1+ (1,0) [0|0] "" Vector__XXX
 SG_ UnderVoltage : 3|1@1+ (1,0) [0|0] "" Vector__XXX
 SG_ OverVoltage : 4|1@1+ (1,0) [0|0] "" Vector__XXX
 SG_ IsoLost : 5|1@1+ (1,0) [0|0] "" Vector__XXX
 SG_ ChargeOvercurrent : 6|1@1+ (1,0) [0|0] "" Vector__XXX
 SG_ VoltOutofRange : 7|1@1+ (1,0) [0|0] "" Vector__XXX
 SG_ TempOutofRange : 8|1@1+ (1,0) [0|0] "" Vector__XXX
 SG_ PackBalancingActive : 9|1@1+ (1,0) [0|0] "" Vector__XXX
 SG_ LLIMActive : 10|1@1+ (1,0) [0|0] "" Vector__XXX
 SG_ HLIMActive : 11|1@1+ (1,0) [0|0] "" Vector__XXX
 SG_ ChargeOverTemp : 12|1@1+ (1,0) [0|0] "" Vector__XXX
 SG_ LowVoltage : 13|1@1+ (1,0) [0|0] "" Vector__XXX
 SG_ HighVoltage : 14|1@1+ (1,0) [0|0] "" Vector__XXX
 SG_ LowTemp : 15|1@1+ (1,0) [0|0] "" Vector__XXX
 SG_ HighTemp : 16|1@1+ (1,0) [0|0] "" Vector__XXX
 SG_ RequestRegenOff : 17|1@1+ (1,0) [0|0] "" Vector__XXX
 SG_ NoECUCurrentMessage : 18|1@1+ (1,0) [0|0] "" Vector__XXX

BO_ 1571 VoltageSummary: 6 BMS
 SG_ TotalPackVoltage : 0|16@1+ (0.0021367521368,0) [0|140] "V" Vector__XXX
 SG_ VoltageofLeast : 16|8@1+ (0.019607843137,0) [0|5] "V" Vector__XXX
 SG_ IndexofLowestModule : 24|8@1+ (1,0) [0|31] "" Vector__XXX
 SG_ VoltageofHighest : 32|8@1+ (0.019607843137,0) [0|5] "V" Vector__XXX
 SG_ IndexofHighestModule : 40|8@1+ (1,0) [0|31] "" Vector__XXX

BO_ 1572 PackHealth: 7 BMS
 SG_ SOC : 0|8@1+ (1,0) [0|100] "%" Vector__XXX
 SG_ DepthofDischarge : 8|16@1+ (1,0) [0|65] "kAH" Vector__XXX
 SG_ Capacity : 24|16@1+ (1,0) [0|65] "kAH" Vector__XXX
 SG_ b0x00 : 40|8@1+ (1,0) [0|0] "" Vector__XXX
 SG_ SOH : 48|8@1+ (1,0) [0|0] "" Vector__XXX

BO_ 1573 TempSummary: 5 BMS
 SG_ AverageTemp : 0|8@1- (1,0) [-127|127] "C" Vector__XXX
 SG_ MinTemp : 8|8@1- (1,0) [-127|127] "C" Vector__XXX
 SG_ IndexofLowestTemp : 16|8@1+ (1,0) [0|31] "" Vector__XXX
 SG_ MaxTemp : 24|8@1- (1,0) [-127|127] "C" Vector__XXX
 SG_ IndexofHighestTemp : 32|8@1+ (1,0) [0|31] "" Vector__XXX

BO_ 1574 ModuleVoltages: 5 BMS
 SG_ MultiplexingBits M : 0|3@1+ (1,0) [0|0] "" Vector__XXX
 SG_ Voltage1 m0 : 8|8@1+ (0.019607843137,0) [0|5] "V" Vector__XXX
 SG_ Voltage2 m0 : 16|8@1+ (0.019607843137,0) [0|5] "V" Vector__XXX
 SG_ Voltage3 m0 : 24|8@1+ (0.019607843137,0) [0|5] "V" Vector__XXX
 SG_ Voltage4 m0 : 32|8@1+ (0.019607843137,0) [0|5] "V" Vector__XXX
 SG_ Voltage5 m1 : 8|8@1+ (0.019607843137,0) [0|5] "V" Vector__XXX
 SG_ Voltage6 m1 : 16|8@1+ (0.019607843137,0) [0|5] "V" Vector__XXX
 SG_ Voltage7 m1 : 24|8@1+ (0.019607843137,0) [0|5] "V" Vector__XXX
 SG_ Voltage8 m1 : 32|8@1+ (0.019607843137,0) [0|5] "V" Vector__XXX
 SG_ Voltage9 m2 : 8|8@1+ (0.019607843137,0) [0|5] "V" Vector__XXX
 SG_ Voltage10 m2 : 16|8@1+ (0.019607843137,0) [0|5] "V" Vector__XXX
 SG_ Voltage11 m2 : 24|8@1+ (0.019607843137,0) [0|5] "V" Vector__XXX
 SG_ Voltage12 m2 : 32|8@1+ (0.019607843137,0) [0|5] "V" Vector__XXX
 SG_ Voltage13 m3 : 8|8@1+ (0.019607843137,0) [0|5] "V" Vector__XXX
 SG_ Voltage14 m3 : 16|8@1+ (0.019607843137,0) [0|5] "V" Vector__XXX
 SG_ Voltage15 m3 : 24|8@1+ (0.019607843137,0) [0|5] "V" Vector__XXX
 SG_ Voltage16 m3 : 32|8@1+ (0.019607843137,0) [0|5] "V" Vector__XXX
 SG_ Voltage17 m4 : 8|8@1+ (0.019607843137,0) [0|5] "V" Vector__XXX
 SG_ Voltage18 m4 : 16|8@1+ (0.019607843137,0) [0|5] "V" Vector__XXX
 SG_ Voltage19 m4 : 24|8@1+ (0.019607843137,0) [0|5] "V" Vector__XXX
 SG_ Voltage20 m4 : 32|8@1+ (0.019607843137,0) [0|5] "V" Vector__XXX
 SG_ Voltage21 m5 : 8|8@1+ (0.019607843137,0) [0|5] "V" Vector__XXX
 SG_ Voltage22 m5 : 16|8@1+ (0.019607843137,0) [0|5] "V" Vector__XXX
 SG_ Voltage23 m5 : 24|8@1+ (0.019607843137,0) [0|5] "V" Vector__XXX
 SG_ Voltage24 m5 : 32|8@1+ (0.019607843137,0) [0|5] "V" Vector__XXX
 SG_ Voltage25 m6 : 8|8@1+ (0.019607843137,0) [0|5] "V" Vector__XXX
 SG_ Voltage26 m6 : 16|8@1+ (0.019607843137,0) [0|5] "V" Vector__XXX
 SG_ Voltage27 m6 : 24|8@1+ (0.019607843137,0) [0|5] "V" Vector__XXX
 SG_ Voltage28 m6 : 32|8@1+ (0.019607843137,0) [0|5] "V" Vector__XXX
 SG_ Voltage29 m7 : 8|8@1+ (0.019607843137,0) [0|5] "V" Vector__XXX
 SG_ Voltage30 m7 : 16|8@1+ (0.019607843137,0) [0|5] "V" Vector__XXX
 SG_ Voltage31 m7 : 24|8@1+ (0.019607843137,0) [0|5] "V" Vector__XXX
 SG_ Voltage32 m7 : 32|8@1+ (0.019607843137,0) [0|5] "V" Vector__XXX

BO_ 1575 ModuleTemps: 5 BMS
 SG_ MultiplexingBits M : 0|3@1+ (1,0) [0|0] "" Vector__XXX
 SG_ Temp1 m0 : 8|8@1- (1,0) [-127|127] "C" Vector__XXX
 SG_ Temp2 m0 : 16|8@1- (1,0) [-127|127] "C" Vector__XXX
 SG_ Temp3 m0 : 24|8@1- (1,0) [-127|127] "C" Vector__XXX
 SG_ Temp4 m0 : 32|8@1- (1,0) [-127|127] "C" Vector__XXX
 SG_ Temp5 m1 : 8|8@1+ (1,0) [4294967169|127] "C" Vector__XXX
 SG_ Temp6 m1 : 16|8@1+ (1,0) [4294967169|127] "C" Vector__XXX
 SG_ Temp7 m1 : 24|8@1+ (1,0) [4294967169|127] "C" Vector__XXX
 SG_ Temp8 m1 : 32|8@1+ (1,0) [4294967169|127] "C" Vector__XXX
 SG_ Temp9 m2 : 8|8@1+ (1,0) [4294967169|127] "C" Vector__XXX
 SG_ Temp10 m2 : 16|8@1+ (1,0) [4294967169|127] "C" Vector__XXX
 SG_ Temp11 m2 : 24|8@1+ (1,0) [4294967169|127] "C" Vector__XXX
 SG_ Temp12 m2 : 32|8@1+ (1,0) [4294967169|127] "C" Vector__XXX
 SG_ Temp13 m3 : 8|8@1+ (1,0) [4294967169|127] "C" Vector__XXX
 SG_ Temp14 m3 : 16|8@1+ (1,0) [4294967169|127] "C" Vector__XXX
 SG_ Temp15 m3 : 24|8@1+ (1,0) [4294967169|127] "C" Vector__XXX
 SG_ Temp16 m3 : 32|8@1+ (1,0) [4294967169|127] "C" Vector__XXX
 SG_ Temp17 m4 : 8|8@1+ (1,0) [4294967169|127] "C" Vector__XXX
 SG_ Temp18 m4 : 16|8@1+ (1,0) [4294967169|127] "C" Vector__XXX
 SG_ Temp19 m4 : 24|8@1+ (1,0) [4294967169|127] "C" Vector__XXX
 SG_ Temp20 m4 : 32|8@1+ (1,0) [4294967169|127] "C" Vector__XXX
 SG_ Temp21 m5 : 8|8@1+ (1,0) [4294967169|127] "C" Vector__XXX
 SG_ Temp22 m5 : 16|8@1+ (1,0) [4294967169|127] "C" Vector__XXX
 SG_ Temp23 m5 : 24|8@1+ (1,0) [4294967169|127] "C" Vector__XXX
 SG_ Temp24 m5 : 32|8@1+ (1,0) [4294967169|127] "C" Vector__XXX
 SG_ Temp25 m6 : 8|8@1+ (1,0) [4294967169|127] "C" Vector__XXX
 SG_ Temp26 m6 : 16|8@1+ (1,0) [4294967169|127] "C" Vector__XXX
 SG_ Temp27 m6 : 24|8@1+ (1,0) [4294967169|127] "C" Vector__XXX
 SG_ Temp28 m6 : 32|8@1+ (1,0) [4294967169|127] "C" Vector__XXX
 SG_ Temp29 m7 : 8|8@1+ (1,0) [4294967169|127] "C" Vector__XXX
 SG_ Temp30 m7 : 16|8@1+ (1,0) [4294967169|127] "C" Vector__XXX
 SG_ Temp31 m7 : 24|8@1+ (1,0) [4294967169|127] "C" Vector__XXX
 SG_ Temp32 m7 : 32|8@1+ (1,0) [4294967169|127] "C" Vector__XXX

BO_ 1104 ECUStatus: 6 ECU
 SG_ PackCurrent : 0|16@1- (0.015259021897,0) [-127|127] "A" Vector__XXX
 SG_ LVCurrent : 32|8@1+ (0.11764705882,0) [0|30] "A" Vector__XXX
 SG_ SuppBattVoltage : 16|16@1+ (0.001,0) [0|16] "V" Vector__XXX
 SG_ PackOverDischargeWarning : 40|1@1+ (1,0) [0|0] "" Vector__XXX
 SG_ PackOverChargeWarning : 41|1@1+ (1,0) [0|0] "" Vector__XXX
 SG_ DOC : 42|1@1+ (1,0) [0|0] "" Vector__XXX
 SG_ COC : 43|1@1+ (1,0) [0|0] "" Vector__XXX
 SG_ ESTOP_Pressed : 45|1@1+ (1,0) [0|0] "" Vector__XXX
 SG_ ResetFromWatchdog : 44|1@1+ (1,0) [0|0] "" Vector__XXX

BO_ 1280 Information: 8 MDU
 SG_ TritiumID : 0|32@1+ (1,0) [0|0] "" Vector__XXX
 SG_ SerialNumber : 32|32@1+ (1,0) [0|0] "" Vector__XXX

BO_ 1281 StatusInfo: 8 MDU
 SG_ BridgePWM : 0|1@1+ (1,0) [0|0] "" Vector__XXX
 SG_ MotorCurrent : 1|1@1+ (1,0) [0|0] "" Vector__XXX
 SG_ Velocity : 2|1@1+ (1,0) [0|0] "" Vector__XXX
 SG_ BusCurrent : 3|1@1+ (1,0) [0|0] "" Vector__XXX
 SG_ BusVoltUpperLim : 4|1@1+ (1,0) [0|0] "" Vector__XXX
 SG_ BusVoltLowerLim : 5|1@1+ (1,0) [0|0] "" Vector__XXX
 SG_ HeadsinkTemp : 6|1@1+ (1,0) [0|0] "" Vector__XXX
 SG_ Reserved : 7|9@1+ (1,0) [0|0] "" Vector__XXX
 SG_ HardwareOverCurrent : 16|1@1+ (1,0) [0|0] "" Vector__XXX
 SG_ SoftwareOverCurrent : 17|1@1+ (1,0) [0|0] "" Vector__XXX
 SG_ DCBusOverVoltage : 18|1@1+ (1,0) [0|0] "" Vector__XXX
 SG_ BadMotorPosHallSeq : 19|1@1+ (1,0) [0|0] "" Vector__XXX
 SG_ WatchdogCausedLast : 20|1@1+ (1,0) [0|0] "" Vector__XXX
 SG_ ConfigReadError : 21|1@1+ (1,0) [0|0] "" Vector__XXX
 SG_ A15VRailUnderVoltLock : 22|1@1+ (1,0) [0|0] "" Vector__XXX
 SG_ Reserved2 : 23|9@1+ (1,0) [0|0] "" Vector__XXX
 SG_ ActiveMotor : 32|16@1+ (1,0) [0|0] "" Vector__XXX
 SG_ Reserved3 : 48|16@1+ (1,0) [0|0] "" Vector__XXX

BO_ 1282 BusMeasurement: 8 MDU
 SG_ BusVoltage : 0|32@1+ (1,0) [0|0] "V" Vector__XXX
 SG_ BusCurrent : 32|32@1+ (1,0) [0|0] "A" Vector__XXX

BO_ 1283 VelocityMeasurement: 8 MDU
 SG_ MotorVelocity : 0|32@1+ (1,0) [0|0] "RPM" Vector__XXX
 SG_ VehicleVelocity : 32|32@1+ (1,0) [0|0] "m/s" Vector__XXX

BO_ 1291 SinkMotorTempMeas: 8 MDU
 SG_ MotorTemp : 0|32@1+ (1,0) [0|0] "C" Vector__XXX
 SG_ SurfaceTempController : 32|32@1+ (1,0) [0|0] "C" Vector__XXX

BO_ 1024 DriverInterface: 2 MCB
 SG_ NextScreenPressed : 0|1@1+ (1,0) [0|0] "" Vector__XXX
 SG_ CruiseEnabled : 1|1@1+ (1,0) [0|0] "" Vector__XXX
 SG_ Unused : 2|6@1+ (1,0) [0|0] "" Vector__XXX
 SG_ DriveState : 8|8@1+ (1,0) [0|0] "" Vector__XXX

BO_ 1025 MotorDriveCommand: 8 MCB
 SG_ MotorVelocity : 0|32@1+ (1,0) [0|0] "m/s" Vector__XXX
 SG_ MotorCurrent : 32|32@1+ (1,0) [0|0] "%" Vector__XXX

BO_ 1026 MotorPowerCommand: 8 MCB
 SG_ Reserved : 8|24@1+ (1,0) [0|0] "" Vector__XXX
 SG_ BusCurrent : 32|32@1+ (1,0) [0|0] "%" Vector__XXX
 SG_ ResetCommand : 0|8@1+ (1,0) [0|0] "" Vector__XXX

BO_ 1576 ModuleStatuses: 5 BMS
 SG_ MultiplexingBits M : 0|3@1+ (1,0) [0|0] "" Vector__XXX
 SG_ Module1 m0 : 8|8@1+ (1,0) [0|0] "" Vector__XXX
 SG_ Module2 m0 : 16|8@1+ (1,0) [0|0] "" Vector__XXX
 SG_ Module3 m0 : 24|8@1+ (1,0) [0|0] "" Vector__XXX
 SG_ Module4 m0 : 32|8@1+ (1,0) [0|0] "" Vector__XXX
 SG_ Module5 m1 : 8|8@1+ (1,0) [0|0] "" Vector__XXX
 SG_ Module6 m1 : 16|8@1+ (1,0) [0|0] "" Vector__XXX
 SG_ Module7 m1 : 24|8@1+ (1,0) [0|0] "" Vector__XXX
 SG_ Module8 m1 : 32|8@1+ (1,0) [0|0] "" Vector__XXX
 SG_ Module9 m2 : 8|8@1+ (1,0) [0|0] "" Vector__XXX
 SG_ Module10 m2 : 16|8@1+ (1,0) [0|0] "" Vector__XXX
 SG_ Module11 m2 : 24|8@1+ (1,0) [0|0] "" Vector__XXX
 SG_ Module12 m2 : 32|8@1+ (1,0) [0|0] "" Vector__XXX
 SG_ Module13 m3 : 8|8@1+ (1,0) [0|0] "" Vector__XXX
 SG_ Module14 m3 : 16|8@1+ (1,0) [0|0] "" Vector__XXX
 SG_ Module15 m3 : 24|8@1+ (1,0) [0|0] "" Vector__XXX
 SG_ Module16 m3 : 32|8@1+ (1,0) [0|0] "" Vector__XXX
 SG_ Module17 m4 : 8|8@1+ (1,0) [0|0] "" Vector__XXX
 SG_ Module18 m4 : 16|8@1+ (1,0) [0|0] "" Vector__XXX
 SG_ Module19 m4 : 24|8@1+ (1,0) [0|0] "" Vector__XXX
 SG_ Module20 m4 : 32|8@1+ (1,0) [0|0] "" Vector__XXX
 SG_ Module21 m5 : 8|8@1+ (1,0) [0|0] "" Vector__XXX
 SG_ Module22 m5 : 16|8@1+ (1,0) [0|0] "" Vector__XXX
 SG_ Module23 m5 : 24|8@1+ (1,0) [0|0] "" Vector__XXX
 SG_ Module24 m5 : 32|8@1+ (1,0) [0|0] "" Vector__XXX
 SG_ Module25 m6 : 8|8@1+ (1,0) [0|0] "" Vector__XXX
 SG_ Module26 m6 : 16|8@1+ (1,0) [0|0] "" Vector__XXX
 SG_ Module27 m6 : 24|8@1+ (1,0) [0|0] "" Vector__XXX
 SG_ Module28 m6 : 32|8@1+ (1,0) [0|0] "" Vector__XXX
 SG_ Module29 m7 : 8|8@1+ (1,0) [0|0] "" Vector__XXX
 SG_ Module30 m7 : 16|8@1+ (1,0) [0|0] "" Vector__XXX
 SG_ Module31 m7 : 24|8@1+ (1,0) [0|0] "" Vector__XXX
 SG_ Module32 m7 : 32|8@1+ (1,0) [0|0] "" Vector__XXX

BO_ 1577 BalancingStatus: 4 BMS
 SG_ Mod1_BalActive : 0|1@1+ (1,0) [0|1] "" Vector__XXX
 SG_ Mod2_BalActive : 1|1@1+ (1,0) [0|1] "" Vector__XXX
 SG_ Mod3_BalActive : 2|1@1+ (1,0) [0|1] "" Vector__XXX
 SG_ Mod4_BalActive : 3|1@1+ (1,0) [0|1] "" Vector__XXX
 SG_ Mod5_BalActive : 4|1@1+ (1,0) [0|1] "" Vector__XXX
 SG_ Mod6_BalActive : 5|1@1+ (1,0) [0|1] "" Vector__XXX
 SG_ Mod7_BalActive : 6|1@1+ (1,0) [0|1] "" Vector__XXX
 SG_ Mod8_BalActive : 7|1@1+ (1,0) [0|1] "" Vector__XXX
 SG_ Mod9_BalActive : 8|1@1+ (1,0) [0|1] "" Vector__XXX
 SG_ Mod10_BalActive : 9|1@1+ (1,0) [0|1] "" Vector__XXX
 SG_ Mod11_BalActive : 10|1@1+ (1,0) [0|1] "" Vector__XXX
 SG_ Mod12_BalActive : 11|1@1+ (1,0) [0|1] "" Vector__XXX
 SG_ Mod13_BalActive : 12|1@1+ (1,0) [0|1] "" Vector__XXX
 SG_ Mod14_BalActive : 13|1@1+ (1,0) [0|1] "" Vector__XXX
 SG_ Mod15_BalActive : 14|1@1+ (1,0) [0|1] "" Vector__XXX
 SG_ Mod16_BalActive : 15|1@1+ (1,0) [0|1] "" Vector__XXX
 SG_ Mod17_BalActive : 16|1@1+ (1,0) [0|1] "" Vector__XXX
 SG_ Mod18_BalActive : 17|1@1+ (1,0) [0|1] "" Vector__XXX
 SG_ Mod19_BalActive : 18|1@1+ (1,0) [0|1] "" Vector__XXX
 SG_ Mod20_BalActive : 19|1@1+ (1,0) [0|1] "" Vector__XXX
 SG_ Mod21_BalActive : 20|1@1+ (1,0) [0|1] "" Vector__XXX
 SG_ Mod22_BalActive : 21|1@1+ (1,0) [0|1] "" Vector__XXX
 SG_ Mod23_BalActive : 22|1@1+ (1,0) [0|1] "" Vector__XXX
 SG_ Mod24_BalActive : 23|1@1+ (1,0) [0|1] "" Vector__XXX
 SG_ Mod25_BalActive : 24|1@1+ (1,0) [0|1] "" Vector__XXX
 SG_ Mod26_BalActive : 25|1@1+ (1,0) [0|1] "" Vector__XXX
 SG_ Mod27_BalActive : 26|1@1+ (1,0) [0|1] "" Vector__XXX
 SG_ Mod28_BalActive : 27|1@1+ (1,0) [0|1] "" Vector__XXX
 SG_ Mod29_BalActive : 28|1@1+ (1,0) [0|1] "" Vector__XXX
 SG_ Mod30_BalActive : 29|1@1+ (1,0) [0|1] "" Vector__XXX
 SG_ Mod31_BalActive : 30|1@1+ (1,0) [0|1] "" Vector__XXX
 SG_ Mod32_BalActive : 31|1@1+ (1,0) [0|1] "" Vector__XXX

BO_ 2550588916 ECUChargerModes: 8 ECU
 SG_ MaxChargingVoltage : 0|16@1+ (0.1,0) [0|0] "V" Vector__XXX
 SG_ MaxChargingCurrent : 16|16@1+ (0.1,0) [0|0] "A" Vector__XXX
 SG_ ChargerEnables : 32|8@1+ (1,0) [0|0] "" Vector__XXX
 SG_ ChargingModes : 40|8@1+ (1,0) [0|0] "" Vector__XXX
<<<<<<< HEAD

BO_ 2566869221 OBCStatus: 8 OBC
 SG_ OutputVoltage : 0|16@1+ (0.1,0) [0|0] "V" Vector__XXX
 SG_ OutputCurrent : 16|16@1+ (0.1,0) [0|0] "A" Vector__XXX
 SG_ HardwareProtection : 32|1@1+ (1,0) [0|0] "" Vector__XXX
 SG_ TemepratureProtection : 33|1@1+ (1,0) [0|0] "" Vector__XXX
 SG_ InputVoltageStatus : 34|2@1+ (1,0) [0|0] "" Vector__XXX
 SG_ OutputUnderVoltage : 36|1@1+ (1,0) [0|0] "" Vector__XXX
 SG_ OutputOverVoltage : 37|1@1+ (1,0) [0|0] "" Vector__XXX
 SG_ OutputOverCurrent : 38|1@1+ (1,0) [0|0] "" Vector__XXX
 SG_ OutputShortCircuit : 39|1@1+ (1,0) [0|0] "" Vector__XXX
 SG_ CommunicationStatus : 40|1@1+ (1,0) [0|0] "" Vector__XXX
 SG_ WorkingStatus : 41|2@1+ (1,0) [0|0] "" Vector__XXX
 SG_ CompletionOfInitialization : 43|1@1+ (1,0) [0|0] "" Vector__XXX
 SG_ FanEnable : 44|1@1+ (1,0) [0|0] "" Vector__XXX
 SG_ CoolingPumpFanEnable : 45|1@1+ (1,0) [0|0] "" Vector__XXX
 SG_ CCsignalStatus : 48|2@1+ (1,0) [0|0] "" Vector__XXX
 SG_ CPSignalStatus : 50|1@1+ (1,0) [0|0] "" Vector__XXX
 SG_ ChargingSocketTempFault : 51|1@1+ (1,0) [0|0] "" Vector__XXX
 SG_ ElectronicLockState : 52|3@1+ (1,0) [0|0] "" Vector__XXX
 SG_ S2SwitchControlStatus : 55|1@1+ (1,0) [0|0] "" Vector__XXX
 SG_ Temperaturre : 56|8@1+ (1,-40) [0|0] "C" Vector__XXX
=======

BO_ 2566869221 OBCStatus: 8 OBC
 SG_ OutputVoltage : 7|16@0+ (0.1,0) [0|0] "V" Vector__XXX
 SG_ OutputCurrent : 23|16@0+ (0.1,0) [0|0] "A" Vector__XXX
 SG_ HardwareProtection : 32|1@1+ (1,0) [0|0] "" Vector__XXX
 SG_ TemepratureProtection : 33|1@1+ (1,0) [0|0] "" Vector__XXX
 SG_ InputVoltageStatus : 34|2@1+ (1,0) [0|0] "" Vector__XXX
 SG_ OutputUnderVoltage : 36|1@1+ (1,0) [0|0] "" Vector__XXX
 SG_ OutputOverVoltage : 37|1@1+ (1,0) [0|0] "" Vector__XXX
 SG_ OutputOverCurrent : 38|1@1+ (1,0) [0|0] "" Vector__XXX
 SG_ OutputShortCircuit : 39|1@1+ (1,0) [0|0] "" Vector__XXX
 SG_ CommunicationStatus : 40|1@1+ (1,0) [0|0] "" Vector__XXX
 SG_ WorkingStatus : 41|2@1+ (1,0) [0|0] "" Vector__XXX
 SG_ CompletionOfInitialization : 43|1@1+ (1,0) [0|0] "" Vector__XXX
 SG_ FanEnable : 44|1@1+ (1,0) [0|0] "" Vector__XXX
 SG_ CoolingPumpFanEnable : 45|1@1+ (1,0) [0|0] "" Vector__XXX
 SG_ CCsignalStatus : 48|2@1+ (1,0) [0|0] "" Vector__XXX
 SG_ CPSignalStatus : 50|1@1+ (1,0) [0|0] "" Vector__XXX
 SG_ ChargingSocketTempFault : 51|1@1+ (1,0) [0|0] "" Vector__XXX
 SG_ ElectronicLockState : 52|3@1+ (1,0) [0|0] "" Vector__XXX
 SG_ S2SwitchControlStatus : 55|1@1+ (1,0) [0|0] "" Vector__XXX
 SG_ Temperaturre : 56|8@1+ (1,-40) [0|0] "C" Vector__XXX

BO_ 1872 SimulationSpeed: 4 TEL
 SG_ SimulationSpeedRec : 0|32@1+ (1,0) [0|0] "" Vector__XXX
>>>>>>> ba933606

BO_ 1872 SimulationSpeed: 4 TEL
 SG_ SimulationSpeedRec : 0|32@1+ (1,0) [0|0] "" Vector__XXX

<<<<<<< HEAD
=======

>>>>>>> ba933606
CM_ SG_ 3221225472 DOC_COC "Discharge and Charge Overcurrent Status";
CM_ SG_ 3221225472 ModuleStatusofBits "Each bit indicates bal status (active high)";
CM_ SG_ 1572 b0x00 "Unused";
CM_ SG_ 1572 SOH "Unused";
CM_ SG_ 1573 AverageTemp "Twos Complement";
CM_ SG_ 1573 MinTemp "Twos Complement
";
CM_ SG_ 1573 MaxTemp "Twos Complement";
CM_ SG_ 1575 Temp1 "Twos Complement";
CM_ SG_ 1575 Temp2 "Twos Complement";
CM_ SG_ 1575 Temp3 "Twos Complement";
CM_ SG_ 1575 Temp4 "Twos Complement";
CM_ SG_ 1575 Temp5 "Twos Complement";
CM_ SG_ 1575 Temp6 "Twos Complement";
CM_ SG_ 1575 Temp7 "Twos Complement";
CM_ SG_ 1575 Temp8 "Twos Complement";
CM_ SG_ 1575 Temp9 "Twos Complement";
CM_ SG_ 1575 Temp10 "Twos Complement";
CM_ SG_ 1575 Temp11 "Twos Complement";
CM_ SG_ 1575 Temp12 "Twos Complement";
CM_ SG_ 1575 Temp13 "Twos Complement";
CM_ SG_ 1575 Temp14 "Twos Complement";
CM_ SG_ 1575 Temp15 "Twos Complement";
CM_ SG_ 1575 Temp16 "Twos Complement";
CM_ SG_ 1575 Temp17 "Twos Complement";
CM_ SG_ 1575 Temp18 "Twos Complement";
CM_ SG_ 1575 Temp19 "Twos Complement";
CM_ SG_ 1575 Temp20 "Twos Complement";
CM_ SG_ 1575 Temp21 "Twos Complement";
CM_ SG_ 1575 Temp22 "Twos Complement";
CM_ SG_ 1575 Temp23 "Twos Complement";
CM_ SG_ 1575 Temp24 "Twos Complement";
CM_ SG_ 1575 Temp25 "Twos Complement";
CM_ SG_ 1575 Temp26 "Twos Complement";
CM_ SG_ 1575 Temp27 "Twos Complement";
CM_ SG_ 1575 Temp28 "Twos Complement";
CM_ SG_ 1575 Temp29 "Twos Complement";
CM_ SG_ 1575 Temp30 "Twos Complement
";
CM_ SG_ 1575 Temp31 "Twos Complement";
CM_ SG_ 1575 Temp32 "Twos Complement";
CM_ SG_ 1104 PackCurrent "int16_t, positive is discharging from PACK(divide by 65.535 to get value in A) Must cast back to int16_t if retrieving value from CAN bus";
CM_ SG_ 1104 LVCurrent "Unsigned, 0-30A (divide by 8.5 to get value in A)


";
CM_ SG_ 1104 SuppBattVoltage "
uint16_t, divide by 1000 to get V";
CM_ SG_ 1104 PackOverDischargeWarning "Active High
";
CM_ SG_ 1104 PackOverChargeWarning "Active High
";
CM_ SG_ 1104 DOC "Discharge overcurrent
";
CM_ SG_ 1104 COC "Charge overcurrent
";
CM_ SG_ 1104 ESTOP_Pressed "Active High
";
CM_ SG_ 1104 ResetFromWatchdog "Active High

";
CM_ SG_ 1280 TritiumID "Unused char[4]string";
CM_ SG_ 1280 SerialNumber "Unused";
CM_ SG_ 1024 DriveState "Drive state of the MCB: INVALID = 0x00, DRIVE= 0x02, REGEN = 0x03,  CRUISE = 0x04,  PARK = 0x06, REVERSE = 0x07";
CM_ SG_ 1025 MotorCurrent "Percentage of max current
";
CM_ SG_ 1026 BusCurrent "Percentage of the max bus current";
CM_ SG_ 1026 ResetCommand "Unused";
CM_ SG_ 2550588916 ChargerEnables "0x00: Start charger
0x01: Close output of charger
0x02: Stop charging (sleep mode)
Other values: Unused";
CM_ SG_ 2550588916 ChargingModes "0x00: charging mode
0x01: Heating mode(charger heats the heating film inside the battery, the charger does not need to detect the output voltage to work. When designing the resistance value of the heating film, it should be noted that the working voltage of the heating film must be between the MIN voltage and the MAX voltage of the battery. Preferably close to the battery's maximum voltage. It is best to turn off the output before switching modes)
Other values: Unused";
CM_ SG_ 2566869221 HardwareProtection "0: Normal, 1: Hardware Protection";
CM_ SG_ 2566869221 TemepratureProtection "0: Normal, 1: Internal Temp. Protection";
CM_ SG_ 2566869221 InputVoltageStatus "0: Normal, 1: Input under voltage, 2: Input over voltage, 3: No Input Voltage";
CM_ SG_ 2566869221 OutputUnderVoltage "0: Normal, 1: Fault";
CM_ SG_ 2566869221 OutputOverVoltage "0: Normal, 1: Fault";
CM_ SG_ 2566869221 OutputOverCurrent "0: Normal, 1: Fault";
CM_ SG_ 2566869221 OutputShortCircuit "0: Normal, 1: Fault";
CM_ SG_ 2566869221 CommunicationStatus "0: Communication is normal 1: Receive communication timeout";
CM_ SG_ 2566869221 WorkingStatus "0: Undefined, 1: work, 2: Stop, 3: Stop or standby";
CM_ SG_ 2566869221 CompletionOfInitialization "0: Not Complete, 1: Complete";
CM_ SG_ 2566869221 FanEnable "0: Close, 1: Open";
CM_ SG_ 2566869221 CoolingPumpFanEnable "0: Close, 1: Open";
CM_ SG_ 2566869221 CCsignalStatus "CC: Resistance value inside charger gun, 1.5k ohms = max 8A, 680 ohms = 16A, 220 ohms = 32A

0: Not Connected, 1: Half Connected, 2: Normally Connected, 3: Resistance detection error";
CM_ SG_ 2566869221 CPSignalStatus "CP: Power supply capacity depending on duty cycle

0: No CP signal detected, 1: CP signal normal";
CM_ SG_ 2566869221 ChargingSocketTempFault "0: Normal, 1: Overheating

Overheating fault occurs when temp is > 90 degrees
 and >15 min or if temp is >120 degrees";
CM_ SG_ 2566869221 ElectronicLockState "0: in Judgment, 1: Locked, 2: Unlocked, 3: Unlock fault, 4: Locked fault";
CM_ SG_ 2566869221 S2SwitchControlStatus "0: Switch off, 1: Closed";
CM_ SG_ 2566869221 Temperaturre "";
CM_ SG_ 1872 SimulationSpeedRec "UNITS + FACTOR TBD
";
BA_DEF_  "BusType" STRING ;
BA_DEF_DEF_  "BusType" "CAN";
SIG_VALTYPE_ 1793 VoltSensor1 : 1;
SIG_VALTYPE_ 1793 VoltSensor2 : 1;
SIG_VALTYPE_ 1794 CurrentSensor1 : 1;
SIG_VALTYPE_ 1794 CurrentSensor2 : 1;
SIG_VALTYPE_ 1025 MotorVelocity : 1;
SIG_VALTYPE_ 1025 MotorCurrent : 1;<|MERGE_RESOLUTION|>--- conflicted
+++ resolved
@@ -34,10 +34,6 @@
 BS_:
 
 BU_: AMB BMS DID ECU MDU MCB SDL TEL OBC
-<<<<<<< HEAD
-=======
-
->>>>>>> ba933606
 
 BO_ 3221225472 VECTOR__INDEPENDENT_SIG_MSG: 0 Vector__XXX
  SG_ ConfigReadError : 21|1@1+ (1,0) [0|0] "" Vector__XXX
@@ -321,7 +317,37 @@
  SG_ MaxChargingCurrent : 16|16@1+ (0.1,0) [0|0] "A" Vector__XXX
  SG_ ChargerEnables : 32|8@1+ (1,0) [0|0] "" Vector__XXX
  SG_ ChargingModes : 40|8@1+ (1,0) [0|0] "" Vector__XXX
-<<<<<<< HEAD
+
+BO_ 2566869221 OBCStatus: 8 OBC
+ SG_ OutputVoltage : 7|16@0+ (0.1,0) [0|0] "V" Vector__XXX
+ SG_ OutputCurrent : 23|16@0+ (0.1,0) [0|0] "A" Vector__XXX
+ SG_ HardwareProtection : 32|1@1+ (1,0) [0|0] "" Vector__XXX
+ SG_ TemepratureProtection : 33|1@1+ (1,0) [0|0] "" Vector__XXX
+ SG_ InputVoltageStatus : 34|2@1+ (1,0) [0|0] "" Vector__XXX
+ SG_ OutputUnderVoltage : 36|1@1+ (1,0) [0|0] "" Vector__XXX
+ SG_ OutputOverVoltage : 37|1@1+ (1,0) [0|0] "" Vector__XXX
+ SG_ OutputOverCurrent : 38|1@1+ (1,0) [0|0] "" Vector__XXX
+ SG_ OutputShortCircuit : 39|1@1+ (1,0) [0|0] "" Vector__XXX
+ SG_ CommunicationStatus : 40|1@1+ (1,0) [0|0] "" Vector__XXX
+ SG_ WorkingStatus : 41|2@1+ (1,0) [0|0] "" Vector__XXX
+ SG_ CompletionOfInitialization : 43|1@1+ (1,0) [0|0] "" Vector__XXX
+ SG_ FanEnable : 44|1@1+ (1,0) [0|0] "" Vector__XXX
+ SG_ CoolingPumpFanEnable : 45|1@1+ (1,0) [0|0] "" Vector__XXX
+ SG_ CCsignalStatus : 48|2@1+ (1,0) [0|0] "" Vector__XXX
+ SG_ CPSignalStatus : 50|1@1+ (1,0) [0|0] "" Vector__XXX
+ SG_ ChargingSocketTempFault : 51|1@1+ (1,0) [0|0] "" Vector__XXX
+ SG_ ElectronicLockState : 52|3@1+ (1,0) [0|0] "" Vector__XXX
+ SG_ S2SwitchControlStatus : 55|1@1+ (1,0) [0|0] "" Vector__XXX
+ SG_ Temperaturre : 56|8@1+ (1,-40) [0|0] "C" Vector__XXX
+
+BO_ 1872 SimulationSpeed: 4 TEL
+ SG_ SimulationSpeedRec : 0|32@1+ (1,0) [0|0] "" Vector__XXX
+
+BO_ 2550588916 ECUChargerModes: 8 ECU
+ SG_ MaxChargingVoltage : 0|16@1+ (0.1,0) [0|0] "V" Vector__XXX
+ SG_ MaxChargingCurrent : 16|16@1+ (0.1,0) [0|0] "A" Vector__XXX
+ SG_ ChargerEnables : 32|8@1+ (1,0) [0|0] "" Vector__XXX
+ SG_ ChargingModes : 40|8@1+ (1,0) [0|0] "" Vector__XXX
 
 BO_ 2566869221 OBCStatus: 8 OBC
  SG_ OutputVoltage : 0|16@1+ (0.1,0) [0|0] "V" Vector__XXX
@@ -344,41 +370,10 @@
  SG_ ElectronicLockState : 52|3@1+ (1,0) [0|0] "" Vector__XXX
  SG_ S2SwitchControlStatus : 55|1@1+ (1,0) [0|0] "" Vector__XXX
  SG_ Temperaturre : 56|8@1+ (1,-40) [0|0] "C" Vector__XXX
-=======
-
-BO_ 2566869221 OBCStatus: 8 OBC
- SG_ OutputVoltage : 7|16@0+ (0.1,0) [0|0] "V" Vector__XXX
- SG_ OutputCurrent : 23|16@0+ (0.1,0) [0|0] "A" Vector__XXX
- SG_ HardwareProtection : 32|1@1+ (1,0) [0|0] "" Vector__XXX
- SG_ TemepratureProtection : 33|1@1+ (1,0) [0|0] "" Vector__XXX
- SG_ InputVoltageStatus : 34|2@1+ (1,0) [0|0] "" Vector__XXX
- SG_ OutputUnderVoltage : 36|1@1+ (1,0) [0|0] "" Vector__XXX
- SG_ OutputOverVoltage : 37|1@1+ (1,0) [0|0] "" Vector__XXX
- SG_ OutputOverCurrent : 38|1@1+ (1,0) [0|0] "" Vector__XXX
- SG_ OutputShortCircuit : 39|1@1+ (1,0) [0|0] "" Vector__XXX
- SG_ CommunicationStatus : 40|1@1+ (1,0) [0|0] "" Vector__XXX
- SG_ WorkingStatus : 41|2@1+ (1,0) [0|0] "" Vector__XXX
- SG_ CompletionOfInitialization : 43|1@1+ (1,0) [0|0] "" Vector__XXX
- SG_ FanEnable : 44|1@1+ (1,0) [0|0] "" Vector__XXX
- SG_ CoolingPumpFanEnable : 45|1@1+ (1,0) [0|0] "" Vector__XXX
- SG_ CCsignalStatus : 48|2@1+ (1,0) [0|0] "" Vector__XXX
- SG_ CPSignalStatus : 50|1@1+ (1,0) [0|0] "" Vector__XXX
- SG_ ChargingSocketTempFault : 51|1@1+ (1,0) [0|0] "" Vector__XXX
- SG_ ElectronicLockState : 52|3@1+ (1,0) [0|0] "" Vector__XXX
- SG_ S2SwitchControlStatus : 55|1@1+ (1,0) [0|0] "" Vector__XXX
- SG_ Temperaturre : 56|8@1+ (1,-40) [0|0] "C" Vector__XXX
 
 BO_ 1872 SimulationSpeed: 4 TEL
  SG_ SimulationSpeedRec : 0|32@1+ (1,0) [0|0] "" Vector__XXX
->>>>>>> ba933606
-
-BO_ 1872 SimulationSpeed: 4 TEL
- SG_ SimulationSpeedRec : 0|32@1+ (1,0) [0|0] "" Vector__XXX
-
-<<<<<<< HEAD
-=======
-
->>>>>>> ba933606
+
 CM_ SG_ 3221225472 DOC_COC "Discharge and Charge Overcurrent Status";
 CM_ SG_ 3221225472 ModuleStatusofBits "Each bit indicates bal status (active high)";
 CM_ SG_ 1572 b0x00 "Unused";
